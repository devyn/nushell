use crate::{
    ast::Block,
    debugger::{Debugger, NoopDebugger},
    engine::{
        usage::{build_usage, Usage},
        CachedFile, Command, CommandType, EnvVars, OverlayFrame, ScopeFrame, Stack, StateDelta,
        Variable, Visibility, DEFAULT_OVERLAY_NAME,
    },
    BlockId, Category, Config, DeclId, Example, FileId, HistoryConfig, Module, ModuleId, OverlayId,
    ShellError, Signature, Span, Type, Value, VarId, VirtualPathId,
};
use fancy_regex::Regex;
use lru::LruCache;
use std::{
    collections::HashMap,
    num::NonZeroUsize,
    path::{Path, PathBuf},
    sync::{
        atomic::{AtomicBool, AtomicU32, Ordering},
        Arc, Mutex, MutexGuard, PoisonError,
    },
};

type PoisonDebuggerError<'a> = PoisonError<MutexGuard<'a, Box<dyn Debugger>>>;

#[cfg(feature = "plugin")]
use crate::{PluginCacheFile, PluginCacheItem, RegisteredPlugin};

pub static PWD_ENV: &str = "PWD";

#[derive(Clone, Debug)]
pub enum VirtualPath {
    File(FileId),
    Dir(Vec<VirtualPathId>),
}

pub struct ReplState {
    pub buffer: String,
    // A byte position, as `EditCommand::MoveToPosition` is also a byte position
    pub cursor_pos: usize,
}

pub struct IsDebugging(AtomicBool);

impl IsDebugging {
    pub fn new(val: bool) -> Self {
        IsDebugging(AtomicBool::new(val))
    }
}

impl Clone for IsDebugging {
    fn clone(&self) -> Self {
        IsDebugging(AtomicBool::new(self.0.load(Ordering::Relaxed)))
    }
}

/// The core global engine state. This includes all global definitions as well as any global state that
/// will persist for the whole session.
///
/// Declarations, variables, blocks, and other forms of data are held in the global state and referenced
/// elsewhere using their IDs. These IDs are simply their index into the global state. This allows us to
/// more easily handle creating blocks, binding variables and callsites, and more, because each of these
/// will refer to the corresponding IDs rather than their definitions directly. At runtime, this means
/// less copying and smaller structures.
///
/// Many of the larger objects in this structure are stored within `Arc` to decrease the cost of
/// cloning `EngineState`. While `Arc`s are generally immutable, they can be modified using
/// `Arc::make_mut`, which automatically clones to a new allocation if there are other copies of
/// the `Arc` already in use, but will let us modify the `Arc` directly if we have the only
/// reference to it.
///
/// Note that the runtime stack is not part of this global state. Runtime stacks are handled differently,
/// but they also rely on using IDs rather than full definitions.
#[derive(Clone)]
pub struct EngineState {
    files: Vec<CachedFile>,
    pub(super) virtual_paths: Vec<(String, VirtualPath)>,
    vars: Vec<Variable>,
    decls: Arc<Vec<Box<dyn Command + 'static>>>,
    // The Vec is wrapped in Arc so that if we don't need to modify the list, we can just clone
    // the reference and not have to clone each individual Arc inside. These lists can be
    // especially long, so it helps
    pub(super) blocks: Arc<Vec<Arc<Block>>>,
    pub(super) modules: Arc<Vec<Arc<Module>>>,
    usage: Usage,
    pub scope: ScopeFrame,
    pub ctrlc: Option<Arc<AtomicBool>>,
    pub env_vars: Arc<EnvVars>,
    pub previous_env_vars: Arc<HashMap<String, Value>>,
    pub config: Arc<Config>,
    pub pipeline_externals_state: Arc<(AtomicU32, AtomicU32)>,
    pub repl_state: Arc<Mutex<ReplState>>,
    pub table_decl_id: Option<usize>,
    #[cfg(feature = "plugin")]
    pub plugin_path: Option<PathBuf>,
    #[cfg(feature = "plugin")]
    plugins: Vec<Arc<dyn RegisteredPlugin>>,
    config_path: HashMap<String, PathBuf>,
    pub history_enabled: bool,
    pub history_session_id: i64,
    // Path to the file Nushell is currently evaluating, or None if we're in an interactive session.
    pub file: Option<PathBuf>,
    pub regex_cache: Arc<Mutex<LruCache<String, Regex>>>,
    pub is_interactive: bool,
    pub is_login: bool,
    startup_time: i64,
    is_debugging: IsDebugging,
    pub debugger: Arc<Mutex<Box<dyn Debugger>>>,
}

// The max number of compiled regexes to keep around in a LRU cache, arbitrarily chosen
const REGEX_CACHE_SIZE: usize = 100; // must be nonzero, otherwise will panic

pub const NU_VARIABLE_ID: usize = 0;
pub const IN_VARIABLE_ID: usize = 1;
pub const ENV_VARIABLE_ID: usize = 2;
// NOTE: If you add more to this list, make sure to update the > checks based on the last in the list

impl EngineState {
    pub fn new() -> Self {
        Self {
            files: vec![],
            virtual_paths: vec![],
            vars: vec![
                Variable::new(Span::new(0, 0), Type::Any, false),
                Variable::new(Span::new(0, 0), Type::Any, false),
                Variable::new(Span::new(0, 0), Type::Any, false),
                Variable::new(Span::new(0, 0), Type::Any, false),
                Variable::new(Span::new(0, 0), Type::Any, false),
            ],
            decls: Arc::new(vec![]),
            blocks: Arc::new(vec![]),
            modules: Arc::new(vec![Arc::new(Module::new(
                DEFAULT_OVERLAY_NAME.as_bytes().to_vec(),
            ))]),
            usage: Usage::new(),
            // make sure we have some default overlay:
            scope: ScopeFrame::with_empty_overlay(
                DEFAULT_OVERLAY_NAME.as_bytes().to_vec(),
                0,
                false,
            ),
            ctrlc: None,
            env_vars: Arc::new(
                [(DEFAULT_OVERLAY_NAME.to_string(), HashMap::new())]
                    .into_iter()
                    .collect(),
            ),
            previous_env_vars: Arc::new(HashMap::new()),
            config: Arc::new(Config::default()),
            pipeline_externals_state: Arc::new((AtomicU32::new(0), AtomicU32::new(0))),
            repl_state: Arc::new(Mutex::new(ReplState {
                buffer: "".to_string(),
                cursor_pos: 0,
            })),
            table_decl_id: None,
            #[cfg(feature = "plugin")]
            plugin_path: None,
            #[cfg(feature = "plugin")]
            plugins: vec![],
            config_path: HashMap::new(),
            history_enabled: true,
            history_session_id: 0,
            file: None,
            regex_cache: Arc::new(Mutex::new(LruCache::new(
                NonZeroUsize::new(REGEX_CACHE_SIZE).expect("tried to create cache of size zero"),
            ))),
            is_interactive: false,
            is_login: false,
            startup_time: -1,
            is_debugging: IsDebugging::new(false),
            debugger: Arc::new(Mutex::new(Box::new(NoopDebugger))),
        }
    }

    /// Merges a `StateDelta` onto the current state. These deltas come from a system, like the parser, that
    /// creates a new set of definitions and visible symbols in the current scope. We make this transactional
    /// as there are times when we want to run the parser and immediately throw away the results (namely:
    /// syntax highlighting and completions).
    ///
    /// When we want to preserve what the parser has created, we can take its output (the `StateDelta`) and
    /// use this function to merge it into the global state.
    pub fn merge_delta(&mut self, mut delta: StateDelta) -> Result<(), ShellError> {
        // Take the mutable reference and extend the permanent state from the working set
        self.files.extend(delta.files);
        self.virtual_paths.extend(delta.virtual_paths);
        self.vars.extend(delta.vars);
        self.usage.merge_with(delta.usage);

        // Avoid potentially cloning the Arcs if we aren't adding anything
        if !delta.decls.is_empty() {
            Arc::make_mut(&mut self.decls).extend(delta.decls);
        }
        if !delta.blocks.is_empty() {
            Arc::make_mut(&mut self.blocks).extend(delta.blocks);
        }
        if !delta.modules.is_empty() {
            Arc::make_mut(&mut self.modules).extend(delta.modules);
        }

        let first = delta.scope.remove(0);

        for (delta_name, delta_overlay) in first.clone().overlays {
            if let Some((_, existing_overlay)) = self
                .scope
                .overlays
                .iter_mut()
                .find(|(name, _)| name == &delta_name)
            {
                // Updating existing overlay
                for item in delta_overlay.decls.into_iter() {
                    existing_overlay.decls.insert(item.0, item.1);
                }
                for item in delta_overlay.vars.into_iter() {
                    existing_overlay.vars.insert(item.0, item.1);
                }
                for item in delta_overlay.modules.into_iter() {
                    existing_overlay.modules.insert(item.0, item.1);
                }

                existing_overlay
                    .visibility
                    .merge_with(delta_overlay.visibility);
            } else {
                // New overlay was added to the delta
                self.scope.overlays.push((delta_name, delta_overlay));
            }
        }

        let mut activated_ids = self.translate_overlay_ids(&first);

        let mut removed_ids = vec![];

        for name in &first.removed_overlays {
            if let Some(overlay_id) = self.find_overlay(name) {
                removed_ids.push(overlay_id);
            }
        }

        // Remove overlays removed in delta
        self.scope
            .active_overlays
            .retain(|id| !removed_ids.contains(id));

        // Move overlays activated in the delta to be first
        self.scope
            .active_overlays
            .retain(|id| !activated_ids.contains(id));
        self.scope.active_overlays.append(&mut activated_ids);

        #[cfg(feature = "plugin")]
        if !delta.plugins.is_empty() {
            // Replace plugins that overlap in identity.
            for plugin in std::mem::take(&mut delta.plugins) {
                if let Some(existing) = self
                    .plugins
                    .iter_mut()
                    .find(|p| p.identity().name() == plugin.identity().name())
                {
                    // Stop the existing plugin, so that the new plugin definitely takes over
                    existing.stop()?;
                    *existing = plugin;
                } else {
                    self.plugins.push(plugin);
                }
            }
        }

        #[cfg(feature = "plugin")]
        if !delta.plugin_cache_items.is_empty() {
            // Update the plugin file with the new signatures.
<<<<<<< HEAD
            self.update_plugin_file(std::mem::take(&mut delta.plugin_cache_items))?;
=======
            if self.plugin_signatures.is_some() {
                self.update_plugin_file()?;
            }
>>>>>>> fac2f43a
        }

        Ok(())
    }

    /// Merge the environment from the runtime Stack into the engine state
    pub fn merge_env(
        &mut self,
        stack: &mut Stack,
        cwd: impl AsRef<Path>,
    ) -> Result<(), ShellError> {
        let mut config_updated = false;

        for mut scope in stack.env_vars.drain(..) {
            for (overlay_name, mut env) in scope.drain() {
                if let Some(env_vars) = Arc::make_mut(&mut self.env_vars).get_mut(&overlay_name) {
                    // Updating existing overlay
                    for (k, v) in env.drain() {
                        if k == "config" {
                            // Don't insert the record as the "config" env var as-is.
                            // Instead, mutate a clone of it with into_config(), and put THAT in env_vars.
                            let mut new_record = v.clone();
                            let (config, error) = new_record.parse_as_config(&self.config);
                            self.config = Arc::new(config);
                            config_updated = true;
                            env_vars.insert(k, new_record);
                            if let Some(e) = error {
                                return Err(e);
                            }
                        } else {
                            env_vars.insert(k, v);
                        }
                    }
                } else {
                    // Pushing a new overlay
                    Arc::make_mut(&mut self.env_vars).insert(overlay_name, env);
                }
            }
        }

        // TODO: better error
        std::env::set_current_dir(cwd)?;

        if config_updated {
            // Make plugin GC config changes take effect immediately.
            #[cfg(feature = "plugin")]
            self.update_plugin_gc_configs(&self.config.plugin_gc);
        }

        Ok(())
    }

    pub fn has_overlay(&self, name: &[u8]) -> bool {
        self.scope
            .overlays
            .iter()
            .any(|(overlay_name, _)| name == overlay_name)
    }

    pub fn active_overlay_ids<'a, 'b>(
        &'b self,
        removed_overlays: &'a [Vec<u8>],
    ) -> impl DoubleEndedIterator<Item = &OverlayId> + 'a
    where
        'b: 'a,
    {
        self.scope.active_overlays.iter().filter(|id| {
            !removed_overlays
                .iter()
                .any(|name| name == self.get_overlay_name(**id))
        })
    }

    pub fn active_overlays<'a, 'b>(
        &'b self,
        removed_overlays: &'a [Vec<u8>],
    ) -> impl DoubleEndedIterator<Item = &OverlayFrame> + 'a
    where
        'b: 'a,
    {
        self.active_overlay_ids(removed_overlays)
            .map(|id| self.get_overlay(*id))
    }

    pub fn active_overlay_names<'a, 'b>(
        &'b self,
        removed_overlays: &'a [Vec<u8>],
    ) -> impl DoubleEndedIterator<Item = &[u8]> + 'a
    where
        'b: 'a,
    {
        self.active_overlay_ids(removed_overlays)
            .map(|id| self.get_overlay_name(*id))
    }

    /// Translate overlay IDs from other to IDs in self
    pub fn translate_overlay_ids(&self, other: &ScopeFrame) -> Vec<OverlayId> {
        let other_names = other.active_overlays.iter().map(|other_id| {
            &other
                .overlays
                .get(*other_id)
                .expect("internal error: missing overlay")
                .0
        });

        other_names
            .map(|other_name| {
                self.find_overlay(other_name)
                    .expect("internal error: missing overlay")
            })
            .collect()
    }

    pub fn last_overlay_name(&self, removed_overlays: &[Vec<u8>]) -> &[u8] {
        self.active_overlay_names(removed_overlays)
            .last()
            .expect("internal error: no active overlays")
    }

    pub fn last_overlay(&self, removed_overlays: &[Vec<u8>]) -> &OverlayFrame {
        self.active_overlay_ids(removed_overlays)
            .last()
            .map(|id| self.get_overlay(*id))
            .expect("internal error: no active overlays")
    }

    pub fn get_overlay_name(&self, overlay_id: OverlayId) -> &[u8] {
        &self
            .scope
            .overlays
            .get(overlay_id)
            .expect("internal error: missing overlay")
            .0
    }

    pub fn get_overlay(&self, overlay_id: OverlayId) -> &OverlayFrame {
        &self
            .scope
            .overlays
            .get(overlay_id)
            .expect("internal error: missing overlay")
            .1
    }

    pub fn render_env_vars(&self) -> HashMap<&String, &Value> {
        let mut result = HashMap::new();

        for overlay_name in self.active_overlay_names(&[]) {
            let name = String::from_utf8_lossy(overlay_name);
            if let Some(env_vars) = self.env_vars.get(name.as_ref()) {
                result.extend(env_vars);
            }
        }

        result
    }

    pub fn add_env_var(&mut self, name: String, val: Value) {
        let overlay_name = String::from_utf8_lossy(self.last_overlay_name(&[])).to_string();

        if let Some(env_vars) = Arc::make_mut(&mut self.env_vars).get_mut(&overlay_name) {
            env_vars.insert(name, val);
        } else {
            Arc::make_mut(&mut self.env_vars)
                .insert(overlay_name, [(name, val)].into_iter().collect());
        }
    }

    pub fn get_env_var(&self, name: &str) -> Option<&Value> {
        for overlay_id in self.scope.active_overlays.iter().rev() {
            let overlay_name = String::from_utf8_lossy(self.get_overlay_name(*overlay_id));
            if let Some(env_vars) = self.env_vars.get(overlay_name.as_ref()) {
                if let Some(val) = env_vars.get(name) {
                    return Some(val);
                }
            }
        }

        None
    }

    // Get the path environment variable in a platform agnostic way
    pub fn get_path_env_var(&self) -> Option<&Value> {
        let env_path_name_windows: &str = "Path";
        let env_path_name_nix: &str = "PATH";

        for overlay_id in self.scope.active_overlays.iter().rev() {
            let overlay_name = String::from_utf8_lossy(self.get_overlay_name(*overlay_id));
            if let Some(env_vars) = self.env_vars.get(overlay_name.as_ref()) {
                if let Some(val) = env_vars.get(env_path_name_nix) {
                    return Some(val);
                } else if let Some(val) = env_vars.get(env_path_name_windows) {
                    return Some(val);
                } else {
                    return None;
                }
            }
        }

        None
    }

    #[cfg(feature = "plugin")]
    pub fn plugins(&self) -> &[Arc<dyn RegisteredPlugin>] {
        &self.plugins
    }

    #[cfg(feature = "plugin")]
    pub fn update_plugin_file(
        &self,
        updated_items: Vec<PluginCacheItem>,
    ) -> Result<(), ShellError> {
        // Updating the signatures plugin file with the added signatures
        use std::io::{Seek, SeekFrom};

        self.plugin_path
            .as_ref()
            .ok_or_else(|| ShellError::GenericError {
                error: "Plugin file path not set".into(),
                msg: "".into(),
                span: None,
                help: Some("you may be running nu with --no-config-file".into()),
                inner: vec![],
            })
            .and_then(|plugin_path| {
                // Open the plugin file for read/write access, creating it if it doesn't exist
                std::fs::File::options()
                    .create(true)
                    .truncate(false)
                    .read(true)
                    .write(true)
                    .open(plugin_path.as_path())
                    .map_err(|err| ShellError::GenericError {
                        error: "Failed to open plugin file".into(),
                        msg: "".into(),
                        span: None,
                        help: None,
                        inner: vec![err.into()],
                    })
            })
            .and_then(|mut plugin_file| {
                // Read the current contents of the plugin file, unless it's empty.
                let mut contents = if plugin_file.metadata().is_ok_and(|m| m.len() > 0) {
                    PluginCacheFile::read_from(&mut plugin_file, None)?
                } else {
                    PluginCacheFile::default()
                };

                // Update the given signatures
                for item in updated_items {
                    contents.upsert_plugin(item);
                }

                // Truncate the file and write it back
                plugin_file.seek(SeekFrom::Start(0))?;
                plugin_file.set_len(0)?;
                contents.write_to(&mut plugin_file, None)
            })
    }

    /// Update plugins with new garbage collection config
    #[cfg(feature = "plugin")]
    fn update_plugin_gc_configs(&self, plugin_gc: &crate::PluginGcConfigs) {
        for plugin in &self.plugins {
            plugin.set_gc_config(plugin_gc.get(plugin.identity().name()));
        }
    }

    pub fn num_files(&self) -> usize {
        self.files.len()
    }

    pub fn num_virtual_paths(&self) -> usize {
        self.virtual_paths.len()
    }

    pub fn num_vars(&self) -> usize {
        self.vars.len()
    }

    pub fn num_decls(&self) -> usize {
        self.decls.len()
    }

    pub fn num_blocks(&self) -> usize {
        self.blocks.len()
    }

    pub fn num_modules(&self) -> usize {
        self.modules.len()
    }

    pub fn print_vars(&self) {
        for var in self.vars.iter().enumerate() {
            println!("var{}: {:?}", var.0, var.1);
        }
    }

    pub fn print_decls(&self) {
        for decl in self.decls.iter().enumerate() {
            println!("decl{}: {:?}", decl.0, decl.1.signature());
        }
    }

    pub fn print_blocks(&self) {
        for block in self.blocks.iter().enumerate() {
            println!("block{}: {:?}", block.0, block.1);
        }
    }

    pub fn print_contents(&self) {
        for cached_file in self.files.iter() {
            let string = String::from_utf8_lossy(&cached_file.content);
            println!("{string}");
        }
    }

    pub fn find_decl(&self, name: &[u8], removed_overlays: &[Vec<u8>]) -> Option<DeclId> {
        let mut visibility: Visibility = Visibility::new();

        for overlay_frame in self.active_overlays(removed_overlays).rev() {
            visibility.append(&overlay_frame.visibility);

            if let Some(decl_id) = overlay_frame.get_decl(name) {
                if visibility.is_decl_id_visible(&decl_id) {
                    return Some(decl_id);
                }
            }
        }

        None
    }

    pub fn find_decl_name(&self, decl_id: DeclId, removed_overlays: &[Vec<u8>]) -> Option<&[u8]> {
        let mut visibility: Visibility = Visibility::new();

        for overlay_frame in self.active_overlays(removed_overlays).rev() {
            visibility.append(&overlay_frame.visibility);

            if visibility.is_decl_id_visible(&decl_id) {
                for (name, id) in overlay_frame.decls.iter() {
                    if id == &decl_id {
                        return Some(name);
                    }
                }
            }
        }

        None
    }

    pub fn get_module_comments(&self, module_id: ModuleId) -> Option<&[Span]> {
        self.usage.get_module_comments(module_id)
    }

    #[cfg(feature = "plugin")]
    pub fn plugin_decls(&self) -> impl Iterator<Item = &Box<dyn Command + 'static>> {
        let mut unique_plugin_decls = HashMap::new();

        // Make sure there are no duplicate decls: Newer one overwrites the older one
        for decl in self.decls.iter().filter(|d| d.is_plugin()) {
            unique_plugin_decls.insert(decl.name(), decl);
        }

        let mut plugin_decls: Vec<(&str, &Box<dyn Command>)> =
            unique_plugin_decls.into_iter().collect();

        // Sort the plugins by name so we don't end up with a random plugin file each time
        plugin_decls.sort_by(|a, b| a.0.cmp(b.0));
        plugin_decls.into_iter().map(|(_, decl)| decl)
    }

    pub fn find_module(&self, name: &[u8], removed_overlays: &[Vec<u8>]) -> Option<ModuleId> {
        for overlay_frame in self.active_overlays(removed_overlays).rev() {
            if let Some(module_id) = overlay_frame.modules.get(name) {
                return Some(*module_id);
            }
        }

        None
    }

    pub fn which_module_has_decl(
        &self,
        decl_name: &[u8],
        removed_overlays: &[Vec<u8>],
    ) -> Option<&[u8]> {
        for overlay_frame in self.active_overlays(removed_overlays).rev() {
            for (module_name, module_id) in overlay_frame.modules.iter() {
                let module = self.get_module(*module_id);
                if module.has_decl(decl_name) {
                    return Some(module_name);
                }
            }
        }

        None
    }

    pub fn find_overlay(&self, name: &[u8]) -> Option<OverlayId> {
        self.scope.find_overlay(name)
    }

    pub fn find_active_overlay(&self, name: &[u8]) -> Option<OverlayId> {
        self.scope.find_active_overlay(name)
    }

    pub fn find_commands_by_predicate(
        &self,
        predicate: impl Fn(&[u8]) -> bool,
        ignore_deprecated: bool,
    ) -> Vec<(Vec<u8>, Option<String>, CommandType)> {
        let mut output = vec![];

        for overlay_frame in self.active_overlays(&[]).rev() {
            for decl in &overlay_frame.decls {
                if overlay_frame.visibility.is_decl_id_visible(decl.1) && predicate(decl.0) {
                    let command = self.get_decl(*decl.1);
                    if ignore_deprecated && command.signature().category == Category::Removed {
                        continue;
                    }
                    output.push((
                        decl.0.clone(),
                        Some(command.usage().to_string()),
                        command.command_type(),
                    ));
                }
            }
        }

        output
    }

    pub fn get_span_contents(&self, span: Span) -> &[u8] {
        for file in &self.files {
            if file.covered_span.contains_span(span) {
                return &file.content
                    [(span.start - file.covered_span.start)..(span.end - file.covered_span.start)];
            }
        }
        &[0u8; 0]
    }

    pub fn get_config(&self) -> &Config {
        &self.config
    }

    pub fn set_config(&mut self, conf: Config) {
        #[cfg(feature = "plugin")]
        if conf.plugin_gc != self.config.plugin_gc {
            // Make plugin GC config changes take effect immediately.
            self.update_plugin_gc_configs(&conf.plugin_gc);
        }

        self.config = Arc::new(conf);
    }

    /// Fetch the configuration for a plugin
    ///
    /// The `plugin` must match the registered name of a plugin.  For `register nu_plugin_example`
    /// the plugin name to use will be `"example"`
    pub fn get_plugin_config(&self, plugin: &str) -> Option<&Value> {
        self.config.plugins.get(plugin)
    }

    /// Returns the configuration settings for command history or `None` if history is disabled
    pub fn history_config(&self) -> Option<HistoryConfig> {
        self.history_enabled.then(|| self.config.history)
    }

    pub fn get_var(&self, var_id: VarId) -> &Variable {
        self.vars
            .get(var_id)
            .expect("internal error: missing variable")
    }

    pub fn get_constant(&self, var_id: VarId) -> Option<&Value> {
        let var = self.get_var(var_id);
        var.const_val.as_ref()
    }

    pub fn set_variable_const_val(&mut self, var_id: VarId, val: Value) {
        self.vars[var_id].const_val = Some(val);
    }

    pub fn get_decl(&self, decl_id: DeclId) -> &dyn Command {
        self.decls
            .get(decl_id)
            .expect("internal error: missing declaration")
            .as_ref()
    }

    /// Get all commands within scope, sorted by the commands' names
    pub fn get_decls_sorted(
        &self,
        include_hidden: bool,
    ) -> impl Iterator<Item = (Vec<u8>, DeclId)> {
        let mut decls_map = HashMap::new();

        for overlay_frame in self.active_overlays(&[]) {
            let new_decls = if include_hidden {
                overlay_frame.decls.clone()
            } else {
                overlay_frame
                    .decls
                    .clone()
                    .into_iter()
                    .filter(|(_, id)| overlay_frame.visibility.is_decl_id_visible(id))
                    .collect()
            };

            decls_map.extend(new_decls);
        }

        let mut decls: Vec<(Vec<u8>, DeclId)> = decls_map.into_iter().collect();

        decls.sort_by(|a, b| a.0.cmp(&b.0));
        decls.into_iter()
    }

    pub fn get_signature(&self, decl: &dyn Command) -> Signature {
        if let Some(block_id) = decl.get_block_id() {
            *self.blocks[block_id].signature.clone()
        } else {
            decl.signature()
        }
    }

    /// Get signatures of all commands within scope.
    pub fn get_signatures(&self, include_hidden: bool) -> Vec<Signature> {
        self.get_decls_sorted(include_hidden)
            .map(|(_, id)| {
                let decl = self.get_decl(id);

                self.get_signature(decl).update_from_command(decl)
            })
            .collect()
    }

    /// Get signatures of all commands within scope.
    ///
    /// In addition to signatures, it returns whether each command is:
    ///     a) a plugin
    ///     b) custom
    pub fn get_signatures_with_examples(
        &self,
        include_hidden: bool,
    ) -> Vec<(Signature, Vec<Example>, bool, bool, bool)> {
        self.get_decls_sorted(include_hidden)
            .map(|(_, id)| {
                let decl = self.get_decl(id);

                let signature = self.get_signature(decl).update_from_command(decl);

                (
                    signature,
                    decl.examples(),
                    decl.is_plugin(),
                    decl.get_block_id().is_some(),
                    decl.is_parser_keyword(),
                )
            })
            .collect()
    }

    pub fn get_block(&self, block_id: BlockId) -> &Arc<Block> {
        self.blocks
            .get(block_id)
            .expect("internal error: missing block")
    }

    /// Optionally get a block by id, if it exists
    ///
    /// Prefer to use [`.get_block()`] in most cases - `BlockId`s that don't exist are normally a
    /// compiler error. This only exists to stop plugins from crashing the engine if they send us
    /// something invalid.
    pub fn try_get_block(&self, block_id: BlockId) -> Option<&Arc<Block>> {
        self.blocks.get(block_id)
    }

    pub fn get_module(&self, module_id: ModuleId) -> &Module {
        self.modules
            .get(module_id)
            .expect("internal error: missing module")
    }

    pub fn get_virtual_path(&self, virtual_path_id: VirtualPathId) -> &(String, VirtualPath) {
        self.virtual_paths
            .get(virtual_path_id)
            .expect("internal error: missing virtual path")
    }

    pub fn next_span_start(&self) -> usize {
        if let Some(cached_file) = self.files.last() {
            cached_file.covered_span.end
        } else {
            0
        }
    }

    pub fn files(&self) -> impl Iterator<Item = &CachedFile> {
        self.files.iter()
    }

    pub fn add_file(&mut self, filename: Arc<str>, content: Arc<[u8]>) -> FileId {
        let next_span_start = self.next_span_start();
        let next_span_end = next_span_start + content.len();

        let covered_span = Span::new(next_span_start, next_span_end);

        self.files.push(CachedFile {
            name: filename,
            content,
            covered_span,
        });

        self.num_files() - 1
    }

    pub fn get_cwd(&self) -> Option<String> {
        if let Some(pwd_value) = self.get_env_var(PWD_ENV) {
            pwd_value.coerce_string().ok()
        } else {
            None
        }
    }

    pub fn set_config_path(&mut self, key: &str, val: PathBuf) {
        self.config_path.insert(key.to_string(), val);
    }

    pub fn get_config_path(&self, key: &str) -> Option<&PathBuf> {
        self.config_path.get(key)
    }

    pub fn build_usage(&self, spans: &[Span]) -> (String, String) {
        let comment_lines: Vec<&[u8]> = spans
            .iter()
            .map(|span| self.get_span_contents(*span))
            .collect();
        build_usage(&comment_lines)
    }

    pub fn build_module_usage(&self, module_id: ModuleId) -> Option<(String, String)> {
        self.get_module_comments(module_id)
            .map(|comment_spans| self.build_usage(comment_spans))
    }

    pub fn current_work_dir(&self) -> String {
        self.get_env_var("PWD")
            .map(|d| d.coerce_string().unwrap_or_default())
            .unwrap_or_default()
    }

    // TODO: see if we can completely get rid of this
    pub fn get_file_contents(&self) -> &[CachedFile] {
        &self.files
    }

    pub fn get_startup_time(&self) -> i64 {
        self.startup_time
    }

    pub fn set_startup_time(&mut self, startup_time: i64) {
        self.startup_time = startup_time;
    }

    pub fn activate_debugger(
        &self,
        debugger: Box<dyn Debugger>,
    ) -> Result<(), PoisonDebuggerError> {
        let mut locked_debugger = self.debugger.lock()?;
        *locked_debugger = debugger;
        locked_debugger.activate();
        self.is_debugging.0.store(true, Ordering::Relaxed);
        Ok(())
    }

    pub fn deactivate_debugger(&self) -> Result<Box<dyn Debugger>, PoisonDebuggerError> {
        let mut locked_debugger = self.debugger.lock()?;
        locked_debugger.deactivate();
        let ret = std::mem::replace(&mut *locked_debugger, Box::new(NoopDebugger));
        self.is_debugging.0.store(false, Ordering::Relaxed);
        Ok(ret)
    }

    pub fn is_debugging(&self) -> bool {
        self.is_debugging.0.load(Ordering::Relaxed)
    }

    pub fn recover_from_panic(&mut self) {
        if Mutex::is_poisoned(&self.repl_state) {
            self.repl_state = Arc::new(Mutex::new(ReplState {
                buffer: "".to_string(),
                cursor_pos: 0,
            }));
        }
        if Mutex::is_poisoned(&self.regex_cache) {
            self.regex_cache = Arc::new(Mutex::new(LruCache::new(
                NonZeroUsize::new(REGEX_CACHE_SIZE).expect("tried to create cache of size zero"),
            )));
        }
    }
}

impl Default for EngineState {
    fn default() -> Self {
        Self::new()
    }
}

#[cfg(test)]
mod engine_state_tests {
    use crate::engine::StateWorkingSet;
    use std::str::{from_utf8, Utf8Error};

    use super::*;

    #[test]
    fn add_file_gives_id() {
        let engine_state = EngineState::new();
        let mut engine_state = StateWorkingSet::new(&engine_state);
        let id = engine_state.add_file("test.nu".into(), &[]);

        assert_eq!(id, 0);
    }

    #[test]
    fn add_file_gives_id_including_parent() {
        let mut engine_state = EngineState::new();
        let parent_id = engine_state.add_file("test.nu".into(), Arc::new([]));

        let mut working_set = StateWorkingSet::new(&engine_state);
        let working_set_id = working_set.add_file("child.nu".into(), &[]);

        assert_eq!(parent_id, 0);
        assert_eq!(working_set_id, 1);
    }

    #[test]
    fn merge_states() -> Result<(), ShellError> {
        let mut engine_state = EngineState::new();
        engine_state.add_file("test.nu".into(), Arc::new([]));

        let delta = {
            let mut working_set = StateWorkingSet::new(&engine_state);
            let _ = working_set.add_file("child.nu".into(), &[]);
            working_set.render()
        };

        engine_state.merge_delta(delta)?;

        assert_eq!(engine_state.num_files(), 2);
        assert_eq!(&*engine_state.files[0].name, "test.nu");
        assert_eq!(&*engine_state.files[1].name, "child.nu");

        Ok(())
    }

    #[test]
    fn list_variables() -> Result<(), Utf8Error> {
        let varname = "something";
        let varname_with_sigil = "$".to_owned() + varname;
        let engine_state = EngineState::new();
        let mut working_set = StateWorkingSet::new(&engine_state);
        working_set.add_variable(
            varname.as_bytes().into(),
            Span { start: 0, end: 1 },
            Type::Int,
            false,
        );
        let variables = working_set
            .list_variables()
            .into_iter()
            .map(from_utf8)
            .collect::<Result<Vec<&str>, Utf8Error>>()?;
        assert_eq!(variables, vec![varname_with_sigil]);
        Ok(())
    }

    #[test]
    fn get_plugin_config() {
        let mut engine_state = EngineState::new();

        assert!(
            engine_state.get_plugin_config("example").is_none(),
            "Unexpected plugin configuration"
        );

        let mut plugins = HashMap::new();
        plugins.insert("example".into(), Value::string("value", Span::test_data()));

        let mut config = engine_state.get_config().clone();
        config.plugins = plugins;

        engine_state.set_config(config);

        assert!(
            engine_state.get_plugin_config("example").is_some(),
            "Plugin configuration not found"
        );
    }
}<|MERGE_RESOLUTION|>--- conflicted
+++ resolved
@@ -269,13 +269,9 @@
         #[cfg(feature = "plugin")]
         if !delta.plugin_cache_items.is_empty() {
             // Update the plugin file with the new signatures.
-<<<<<<< HEAD
-            self.update_plugin_file(std::mem::take(&mut delta.plugin_cache_items))?;
-=======
-            if self.plugin_signatures.is_some() {
-                self.update_plugin_file()?;
-            }
->>>>>>> fac2f43a
+            if self.plugin_path.is_some() {
+                self.update_plugin_file(std::mem::take(&mut delta.plugin_cache_items))?;
+            }
         }
 
         Ok(())
