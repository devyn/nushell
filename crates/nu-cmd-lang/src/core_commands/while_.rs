--- conflicted
+++ resolved
@@ -46,11 +46,8 @@
         call: &Call,
         _input: PipelineData,
     ) -> Result<PipelineData, ShellError> {
-<<<<<<< HEAD
         let call = call.assert_ast_call()?; // FIXME
-=======
         let head = call.head;
->>>>>>> 01782953
         let cond = call.positional_nth(0).expect("checked through parser");
         let block_id = call
             .positional_nth(1)
