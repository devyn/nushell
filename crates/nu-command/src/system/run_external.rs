--- conflicted
+++ resolved
@@ -1,13 +1,7 @@
 use nu_cmd_base::hook::eval_hook;
 use nu_engine::{command_prelude::*, env_to_strings, get_eval_expression};
 use nu_path::{dots::expand_ndots, expand_tilde};
-<<<<<<< HEAD
-use nu_protocol::{did_you_mean, process::ChildProcess, ByteStream, NuGlob, OutDest};
-=======
-use nu_protocol::{
-    ast::Expression, did_you_mean, process::ChildProcess, ByteStream, NuGlob, OutDest, Signals,
-};
->>>>>>> 01782953
+use nu_protocol::{did_you_mean, process::ChildProcess, ByteStream, NuGlob, OutDest, Signals};
 use nu_system::ForegroundChild;
 use nu_utils::IgnoreCaseExt;
 use pathdiff::diff_paths;
@@ -226,7 +220,6 @@
     call: &Call,
 ) -> Result<Vec<Spanned<OsString>>, ShellError> {
     let cwd = engine_state.cwd(Some(stack))?;
-<<<<<<< HEAD
     let eval_expression = get_eval_expression(engine_state);
     let call_args = call.rest_iter_flattened(engine_state, stack, eval_expression, 1)?;
     let mut args: Vec<Spanned<OsString>> = Vec::with_capacity(call_args.len());
@@ -236,28 +229,12 @@
         match arg {
             // Expand globs passed to run-external
             Value::Glob { val, no_expand, .. } if !no_expand => args.extend(
-                expand_glob(&val, &cwd, span, ctrlc)?
+                expand_glob(&val, cwd.as_std_path(), span, engine_state.signals())?
                     .into_iter()
                     .map(|s| s.into_spanned(span)),
             ),
             other => args
                 .push(OsString::from(coerce_into_string(engine_state, other)?).into_spanned(span)),
-=======
-    let mut args: Vec<Spanned<OsString>> = vec![];
-    for (expr, spread) in call.rest_iter(1) {
-        for arg in eval_argument(engine_state, stack, expr, spread)? {
-            match arg {
-                // Expand globs passed to run-external
-                Value::Glob { val, no_expand, .. } if !no_expand => args.extend(
-                    expand_glob(&val, cwd.as_ref(), expr.span, engine_state.signals())?
-                        .into_iter()
-                        .map(|s| s.into_spanned(expr.span)),
-                ),
-                other => {
-                    args.push(OsString::from(coerce_into_string(other)?).into_spanned(expr.span))
-                }
-            }
->>>>>>> 01782953
         }
     }
     Ok(args)
