--- conflicted
+++ resolved
@@ -3557,12 +3557,8 @@
 pub fn parse_register(working_set: &mut StateWorkingSet, lite_command: &LiteCommand) -> Pipeline {
     use nu_plugin::{get_signature, PluginDeclaration};
     use nu_protocol::{
-<<<<<<< HEAD
-        engine::Stack, IntoSpanned, ParseWarning, PluginCacheItem, PluginIdentity, PluginSignature,
+        engine::Stack, ErrSpan, ParseWarning, PluginCacheItem, PluginIdentity, PluginSignature,
         RegisteredPlugin,
-=======
-        engine::Stack, ErrSpan, PluginCacheItem, PluginIdentity, PluginSignature, RegisteredPlugin,
->>>>>>> 5c7f7883
     };
 
     let spans = &lite_command.parts;
