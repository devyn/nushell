use indexmap::IndexMap;
use nu::{
<<<<<<< HEAD
    serve_plugin, CallInfo, Plugin, Primitive, ReturnSuccess, ReturnValue, ShellError, Signature,
    Spanned, Value,
=======
    serve_plugin, CallInfo, CommandConfig, Plugin, Primitive, ReturnSuccess, ReturnValue,
    ShellError, Tagged, Value,
>>>>>>> 600f0f3a
};

struct Skip {
    skip_amount: i64,
}
impl Skip {
    fn new() -> Skip {
        Skip { skip_amount: 0 }
    }
}

<<<<<<< HEAD
impl Plugin for NewSkip {
    fn config(&mut self) -> Result<Signature, ShellError> {
        Ok(Signature {
=======
impl Plugin for Skip {
    fn config(&mut self) -> Result<CommandConfig, ShellError> {
        Ok(CommandConfig {
>>>>>>> 600f0f3a
            name: "skip".to_string(),
            positional: vec![],
            is_filter: true,
            named: IndexMap::new(),
            rest_positional: true,
        })
    }
    fn begin_filter(&mut self, call_info: CallInfo) -> Result<Vec<ReturnValue>, ShellError> {
        if let Some(args) = call_info.args.positional {
            for arg in args {
                match arg {
                    Tagged {
                        item: Value::Primitive(Primitive::Int(i)),
                        ..
                    } => {
                        self.skip_amount = i;
                    }
                    _ => {
                        return Err(ShellError::labeled_error(
                            "Unrecognized type in params",
                            "expected an integer",
                            arg.span(),
                        ))
                    }
                }
            }
        }

        Ok(vec![])
    }

    fn filter(&mut self, input: Tagged<Value>) -> Result<Vec<ReturnValue>, ShellError> {
        if self.skip_amount == 0 {
            Ok(vec![ReturnSuccess::value(input)])
        } else {
            self.skip_amount -= 1;
            Ok(vec![])
        }
    }
}

fn main() {
    serve_plugin(&mut Skip::new());
}<|MERGE_RESOLUTION|>--- conflicted
+++ resolved
@@ -1,12 +1,7 @@
 use indexmap::IndexMap;
 use nu::{
-<<<<<<< HEAD
     serve_plugin, CallInfo, Plugin, Primitive, ReturnSuccess, ReturnValue, ShellError, Signature,
-    Spanned, Value,
-=======
-    serve_plugin, CallInfo, CommandConfig, Plugin, Primitive, ReturnSuccess, ReturnValue,
-    ShellError, Tagged, Value,
->>>>>>> 600f0f3a
+    Tagged, Value,
 };
 
 struct Skip {
@@ -18,15 +13,9 @@
     }
 }
 
-<<<<<<< HEAD
-impl Plugin for NewSkip {
+impl Plugin for Skip {
     fn config(&mut self) -> Result<Signature, ShellError> {
         Ok(Signature {
-=======
-impl Plugin for Skip {
-    fn config(&mut self) -> Result<CommandConfig, ShellError> {
-        Ok(CommandConfig {
->>>>>>> 600f0f3a
             name: "skip".to_string(),
             positional: vec![],
             is_filter: true,
