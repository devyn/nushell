--- conflicted
+++ resolved
@@ -4,9 +4,7 @@
 use crate::commands::to_yaml::value_to_yaml_value;
 use crate::commands::StaticCommand;
 use crate::errors::ShellError;
-<<<<<<< HEAD
 use crate::object::Value;
-use crate::parser::Spanned;
 use crate::prelude::*;
 use std::path::PathBuf;
 
@@ -14,7 +12,7 @@
 
 #[derive(Deserialize)]
 pub struct SaveArgs {
-    path: Spanned<PathBuf>,
+    path: Tagged<PathBuf>,
     raw: bool,
 }
 
@@ -49,7 +47,7 @@
     full_path.push(path.item());
 
     let stream = async_stream_block! {
-        let input: Vec<Spanned<Value>> = context.input.values.collect().await;
+        let input: Vec<Tagged<Value>> = context.input.values.collect().await;
 
         let contents = match full_path.extension() {
             Some(x) if x == "csv" && !save_raw => {
@@ -59,104 +57,6 @@
                     ));
                 }
                 to_csv_to_string(&value_to_csv_value(&input[0])).unwrap()
-=======
-use crate::object::{Primitive, Value};
-use crate::parser::registry::{CommandConfig, NamedType};
-use crate::prelude::*;
-use crate::SpanSource;
-use indexmap::IndexMap;
-use std::path::{Path, PathBuf};
-
-pub struct Save;
-
-impl Sink for Save {
-    fn run(&self, args: SinkCommandArgs) -> Result<(), ShellError> {
-        save(args)
-    }
-
-    fn name(&self) -> &str {
-        "save"
-    }
-
-    fn config(&self) -> CommandConfig {
-        let mut named: IndexMap<String, NamedType> = IndexMap::new();
-        named.insert("raw".to_string(), NamedType::Switch);
-
-        CommandConfig {
-            name: self.name().to_string(),
-            positional: vec![],
-            rest_positional: false,
-            named,
-            is_sink: false,
-            is_filter: false,
-        }
-    }
-}
-
-pub fn save(args: SinkCommandArgs) -> Result<(), ShellError> {
-    let cwd = args.ctx.shell_manager.path();
-    let mut full_path = PathBuf::from(cwd);
-
-    let save_raw = if args.call_info.args.has("raw") {
-        true
-    } else {
-        false
-    };
-
-    if args.call_info.args.positional.is_none() {
-        // If there is no filename, check the metadata for the origin filename
-        if args.input.len() > 0 {
-            let origin = args.input[0].origin();
-            match origin.map(|x| args.call_info.source_map.get(&x)).flatten() {
-                Some(path) => match path {
-                    SpanSource::File(file) => {
-                        full_path.push(Path::new(file));
-                    }
-                    _ => {
-                        return Err(ShellError::labeled_error(
-                            "Save requires a filepath",
-                            "needs path",
-                            args.call_info.name_span,
-                        ));
-                    }
-                },
-                None => {
-                    return Err(ShellError::labeled_error(
-                        "Save requires a filepath",
-                        "needs path",
-                        args.call_info.name_span,
-                    ));
-                }
-            }
-        } else {
-            return Err(ShellError::labeled_error(
-                "Save requires a filepath",
-                "needs path",
-                args.call_info.name_span,
-            ));
-        }
-    } else {
-        let arg = &args.call_info.args.positional.unwrap()[0];
-        let arg_span = arg.span();
-        match arg.item {
-            Value::Primitive(Primitive::String(ref s)) => full_path.push(Path::new(s)),
-            _ => {
-                return Err(ShellError::labeled_error(
-                    "Save requires a string as a filepath",
-                    "needs path",
-                    arg_span.clone(),
-                ));
-            }
-        }
-    }
-
-    let contents = match full_path.extension() {
-        Some(x) if x == "csv" && !save_raw => {
-            if args.input.len() != 1 {
-                return Err(ShellError::string(
-                    "saving to csv requires a single object (or use --raw)",
-                ));
->>>>>>> 600f0f3a
             }
             Some(x) if x == "toml" && !save_raw => {
                 if input.len() != 1 {
